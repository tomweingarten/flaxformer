--- conflicted
+++ resolved
@@ -671,11 +671,9 @@
   spmd_annotations: Any = None
   shared_relative_position_bias_factory: Optional[Callable[[],
                                                            nn.Module]] = None
-<<<<<<< HEAD
+
   tie_weights: bool = False
-=======
   scan_axis: int = 1
->>>>>>> a6290e7e
 
   # Embedders: Either a token_embedder_factory factory or shared token embedder
   # must be provided. The position embedder is optional and provided when
@@ -909,12 +907,9 @@
       [], embedding.Embedder[Array]]] = None
 
   sow_intermediates: bool = False
-<<<<<<< HEAD
   tie_weights: bool = False
-=======
   scan_axis: int = 1
   capture_gradients: bool = False
->>>>>>> a6290e7e
 
   def setup(self):
     # Set up the embedders.
